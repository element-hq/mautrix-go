// Copyright (c) 2024 Sumner Evans
//
// This Source Code Form is subject to the terms of the Mozilla Public
// License, v. 2.0. If a copy of the MPL was not distributed with this
// file, You can obtain one at http://mozilla.org/MPL/2.0/.

<<<<<<< HEAD
	"github.com/element-hq/mautrix-go/crypto/canonicaljson"
	"github.com/element-hq/mautrix-go/crypto/goolm/pk"
	"github.com/element-hq/mautrix-go/id"
)
=======
// When the goolm build flag is enabled, this file will make [PKSigning]
// constructors use the goolm constuctors.
>>>>>>> 94246ffc

//go:build goolm

package olm

import "maunium.net/go/mautrix/crypto/goolm/pk"

// NewPKSigningFromSeed creates a new PKSigning object using the given seed.
func NewPKSigningFromSeed(seed []byte) (PKSigning, error) {
	return pk.NewSigningFromSeed(seed)
}

// NewPKSigning creates a new [PKSigning] object, containing a key pair for
// signing messages.
func NewPKSigning() (PKSigning, error) {
	return pk.NewSigning()
}

func NewPKDecryption(privateKey []byte) (PKDecryption, error) {
	return pk.NewDecryption()
}<|MERGE_RESOLUTION|>--- conflicted
+++ resolved
@@ -4,21 +4,14 @@
 // License, v. 2.0. If a copy of the MPL was not distributed with this
 // file, You can obtain one at http://mozilla.org/MPL/2.0/.
 
-<<<<<<< HEAD
-	"github.com/element-hq/mautrix-go/crypto/canonicaljson"
-	"github.com/element-hq/mautrix-go/crypto/goolm/pk"
-	"github.com/element-hq/mautrix-go/id"
-)
-=======
 // When the goolm build flag is enabled, this file will make [PKSigning]
 // constructors use the goolm constuctors.
->>>>>>> 94246ffc
 
 //go:build goolm
 
 package olm
 
-import "maunium.net/go/mautrix/crypto/goolm/pk"
+import "github.com/element-hq/mautrix-go/crypto/goolm/pk"
 
 // NewPKSigningFromSeed creates a new PKSigning object using the given seed.
 func NewPKSigningFromSeed(seed []byte) (PKSigning, error) {
