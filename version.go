package mautrix

import (
	"fmt"
	"regexp"
	"runtime"
	"strings"
)

<<<<<<< HEAD
const Version = "v0.16.2-mod-2"
=======
const Version = "v0.17.0"
>>>>>>> f37c2d8d

var GoModVersion = ""
var Commit = ""
var VersionWithCommit = Version

var DefaultUserAgent = "mautrix-go/" + Version + " go/" + strings.TrimPrefix(runtime.Version(), "go")

var goModVersionRegex = regexp.MustCompile(`v.+\d{14}-([0-9a-f]{12})`)

func init() {
	if GoModVersion != "" {
		match := goModVersionRegex.FindStringSubmatch(GoModVersion)
		if match != nil {
			Commit = match[1]
		}
	}
	if Commit != "" {
		VersionWithCommit = fmt.Sprintf("%s+dev.%s", Version, Commit[:8])
		DefaultUserAgent = strings.Replace(DefaultUserAgent, "mautrix-go/"+Version, "mautrix-go/"+VersionWithCommit, 1)
	}
}<|MERGE_RESOLUTION|>--- conflicted
+++ resolved
@@ -7,11 +7,7 @@
 	"strings"
 )
 
-<<<<<<< HEAD
-const Version = "v0.16.2-mod-2"
-=======
-const Version = "v0.17.0"
->>>>>>> f37c2d8d
+const Version = "v0.17.0-mod-2"
 
 var GoModVersion = ""
 var Commit = ""
